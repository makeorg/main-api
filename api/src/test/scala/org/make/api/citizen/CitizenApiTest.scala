<<<<<<< HEAD
//package org.make.api.citizen
//
//import java.time.LocalDate
//
//import akka.http.scaladsl.model.{ContentTypes, HttpEntity, StatusCodes}
//import akka.http.scaladsl.testkit.ScalatestRouteTest
//import akka.http.scaladsl.marshallers.sprayjson.SprayJsonSupport._
//import akka.http.scaladsl.server.Route
//import org.make.api.IdGeneratorComponent
//import org.make.core.citizen.{Citizen, CitizenId}
//import org.mockito.ArgumentMatchers
//import org.mockito.ArgumentMatchers.any
//import org.mockito.Mockito.when
//import org.scalatest.mockito.MockitoSugar
//import org.scalatest.{FlatSpec, Matchers}
//
//import scala.concurrent.Future
//
//class CitizenApiTest extends FlatSpec with Matchers with MockitoSugar
//  with ScalatestRouteTest
//  with PersistentCitizenServiceComponent
//  with IdGeneratorComponent
//  with CitizenApi {
//
//  override val citizenService: PersistentCitizenService = mock[PersistentCitizenService]
//  override val idGenerator: IdGenerator = mock[IdGenerator]
//
//  // seal routes so that error management gets called in tests
//  val allRoutes: Route = Route.seal(citizenRoutes)
//
//  val citizenInTheFuture: Future[Option[Citizen]] = Future.successful(Option(
//    Citizen(
//      citizenId = CitizenId("1234"),
//      email = "test@test.com",
//      dateOfBirth = LocalDate.parse("1970-01-01"),
//      firstName = "testFirstName",
//      lastName = "testLastName"
//    )
//  ))
//
//
//  "get citizen" should "return a json citizen if citizen exists" in {
//
//    when(citizenService.getCitizen(ArgumentMatchers.eq(CitizenId("1234"))))
//      .thenReturn(
//        citizenInTheFuture
//      )
//
//    Get("/citizen/1234") ~> allRoutes ~> check {
//      status shouldEqual StatusCodes.OK
//      responseAs[Citizen].citizenId.value should be("1234")
//    }
//  }
//
//
//  it should "return a 404 if citizen doesn't exist" in {
//    when(citizenService.getCitizen(any(classOf[CitizenId])))
//      .thenReturn(Future.successful(None))
//
//    Get("/citizen/1234") ~> allRoutes ~> check {
//      status shouldEqual StatusCodes.NotFound
//    }
//
//  }
//
//  "register citizen" should "fail with a status code 400 if date is invalid" in {
//
//    Post("/citizen",
//      HttpEntity(ContentTypes.`application/json`,
//        """
//          |{
//          |  "email": "youppy@yopmail.com",
//          |  "dateOfBirth": "something difference from a date",
//          |  "firstName": "aaaa",
//          |  "lastName": "bbbb"
//          |}
//        """.stripMargin)) ~> allRoutes ~> check {
//      status shouldEqual StatusCodes.BadRequest
//    }
//
//  }
//
//  it should "succeed if everything is valid" in {
//
//    when(citizenService.register(any(classOf[String]), any(classOf[LocalDate]), any(classOf[String]), any(classOf[String])))
//      .thenReturn(citizenInTheFuture)
//
//    Post("/citizen",
//      HttpEntity(ContentTypes.`application/json`,
//        """
//          |{
//          |  "email": "youppy@yopmail.com",
//          |  "dateOfBirth": "1970-01-01",
//          |  "firstName": "aaaa",
//          |  "lastName": "bbbb"
//          |}
//        """.stripMargin)) ~> allRoutes ~> check {
//      status shouldEqual StatusCodes.OK
//    }
//
//  }
//
//}
=======
package org.make.api.citizen

import java.time.{LocalDate, ZonedDateTime}

import akka.http.scaladsl.marshallers.sprayjson.SprayJsonSupport._
import akka.http.scaladsl.model.headers.{Authorization, OAuth2BearerToken}
import akka.http.scaladsl.model.{ContentTypes, HttpEntity, StatusCodes}
import akka.http.scaladsl.server.Route
import akka.http.scaladsl.testkit.ScalatestRouteTest
import org.make.api.auth.{MakeDataHandlerComponent, TokenServiceComponent}
import org.make.api.{Formatters, IdGeneratorComponent}
import org.make.core.citizen.{Citizen, CitizenId}
import org.mockito.ArgumentMatchers
import org.mockito.ArgumentMatchers.any
import org.mockito.Mockito.when
import org.scalatest.mockito.MockitoSugar
import org.scalatest.{FlatSpec, Matchers}

import scala.concurrent.Future
import scalaoauth2.provider.TokenEndpoint

class CitizenApiTest extends FlatSpec with Matchers with MockitoSugar
  with Formatters
  with ScalatestRouteTest
  with PersistentCitizenServiceComponent
  with CitizenServiceComponent
  with IdGeneratorComponent
  with MakeDataHandlerComponent
  with TokenServiceComponent
  with CitizenApi {

  override val persistentCitizenService: PersistentCitizenService = mock[PersistentCitizenService]
  override val idGenerator: IdGenerator = new UUIDIdGenerator
  override val oauth2DataHandler: MakeDataHandler = new MakeDataHandler()(ECGlobal)
  override val tokenEndpoint: TokenEndpoint = TokenEndpoint

  override def readExecutionContext: EC = ECGlobal
  override def writeExecutionContext: EC = ECGlobal

  override val tokenService: TokenService = mock[TokenService]
  override val citizenService: CitizenService = mock[CitizenService]

  val token1 = Token(
    id = "user-1",
    refreshToken = "refresh-1",
    citizenId = CitizenId("citizen-1"),
    scope = "all",
    creationDate = ZonedDateTime.now(),
    validityDurationSeconds = 999999,
    parameters = ""
  )
  val token2 = Token(
    id = "user-2",
    refreshToken = "refresh-2",
    citizenId = CitizenId("citizen-2"),
    scope = "all",
    creationDate = ZonedDateTime.now(),
    validityDurationSeconds = 999999,
    parameters = ""
  )

  when(tokenService.getToken(ArgumentMatchers.eq("invalid-auth"))(any[EC])).thenReturn(Future.successful(None))
  when(tokenService.getToken(ArgumentMatchers.eq("user-1"))(any[EC])).thenReturn(Future.successful(Some(token1)))
  when(tokenService.getToken(ArgumentMatchers.eq("user-2"))(any[EC])).thenReturn(Future.successful(Some(token2)))


  // seal routes so that error management gets called in tests
  val allRoutes: Route = Route.seal(citizenRoutes)

  private val citizen = Citizen(
    citizenId = CitizenId("citizen-1"),
    email = "test@test.com",
    dateOfBirth = LocalDate.parse("1970-01-01"),
    firstName = "testFirstName",
    lastName = "testLastName"
  )

  val maybeCitizenInTheFuture: Future[Option[Citizen]] = Future.successful(Some(citizen))
  val citizenInTheFuture: Future[Citizen] = Future.successful(citizen)


  "get citizen" should "return a json citizen if citizen exists" in {

    when(persistentCitizenService.get(ArgumentMatchers.eq(CitizenId("citizen-1"))))
      .thenReturn(maybeCitizenInTheFuture)
    when(citizenService.getCitizen(ArgumentMatchers.eq(CitizenId("citizen-1"))))
      .thenReturn(maybeCitizenInTheFuture)

    Get("/citizen/citizen-1").withHeaders(Authorization(OAuth2BearerToken("user-1"))) ~> allRoutes ~> check {
      status shouldEqual StatusCodes.OK
      responseAs[Citizen].citizenId.value should be("citizen-1")
    }
  }


  it should "return a 403 if user doesn't have the right to view resource" in {

    Get("/citizen/1234").withHeaders(Authorization(OAuth2BearerToken("user-1"))) ~> allRoutes ~> check {
      status shouldEqual StatusCodes.Forbidden
    }

  }

  "register citizen" should "fail with a status code 400 if date is invalid" in {

    Post("/citizen",
      HttpEntity(ContentTypes.`application/json`,
        """
          |{
          |  "email": "youppy@yopmail.com",
          |  "password": "toto-fait-du-vélo",
          |  "dateOfBirth": "something difference from a date",
          |  "firstName": "aaaa",
          |  "lastName": "bbbb"
          |}
        """.stripMargin)) ~> allRoutes ~> check {
      status shouldEqual StatusCodes.BadRequest
    }

  }

  it should "succeed if everything is valid" in {

    when(citizenService.register(
      ArgumentMatchers.eq("youppy@yopmail.com"),
      ArgumentMatchers.eq(LocalDate.parse("1970-01-01")),
      ArgumentMatchers.eq("aaaa"),
      ArgumentMatchers.eq("bbbb"),
      ArgumentMatchers.eq("toto-fait-du-vélo")
    )).thenReturn(citizenInTheFuture)


    Post("/citizen",
      HttpEntity(ContentTypes.`application/json`,
        """
          |{
          |  "email": "youppy@yopmail.com",
          |  "password": "toto-fait-du-vélo",
          |  "dateOfBirth": "1970-01-01",
          |  "firstName": "aaaa",
          |  "lastName": "bbbb"
          |}
        """.stripMargin)) ~> allRoutes ~> check {
      status shouldEqual StatusCodes.OK
    }

  }

}
>>>>>>> 40784f23
<|MERGE_RESOLUTION|>--- conflicted
+++ resolved
@@ -1,108 +1,3 @@
-<<<<<<< HEAD
-//package org.make.api.citizen
-//
-//import java.time.LocalDate
-//
-//import akka.http.scaladsl.model.{ContentTypes, HttpEntity, StatusCodes}
-//import akka.http.scaladsl.testkit.ScalatestRouteTest
-//import akka.http.scaladsl.marshallers.sprayjson.SprayJsonSupport._
-//import akka.http.scaladsl.server.Route
-//import org.make.api.IdGeneratorComponent
-//import org.make.core.citizen.{Citizen, CitizenId}
-//import org.mockito.ArgumentMatchers
-//import org.mockito.ArgumentMatchers.any
-//import org.mockito.Mockito.when
-//import org.scalatest.mockito.MockitoSugar
-//import org.scalatest.{FlatSpec, Matchers}
-//
-//import scala.concurrent.Future
-//
-//class CitizenApiTest extends FlatSpec with Matchers with MockitoSugar
-//  with ScalatestRouteTest
-//  with PersistentCitizenServiceComponent
-//  with IdGeneratorComponent
-//  with CitizenApi {
-//
-//  override val citizenService: PersistentCitizenService = mock[PersistentCitizenService]
-//  override val idGenerator: IdGenerator = mock[IdGenerator]
-//
-//  // seal routes so that error management gets called in tests
-//  val allRoutes: Route = Route.seal(citizenRoutes)
-//
-//  val citizenInTheFuture: Future[Option[Citizen]] = Future.successful(Option(
-//    Citizen(
-//      citizenId = CitizenId("1234"),
-//      email = "test@test.com",
-//      dateOfBirth = LocalDate.parse("1970-01-01"),
-//      firstName = "testFirstName",
-//      lastName = "testLastName"
-//    )
-//  ))
-//
-//
-//  "get citizen" should "return a json citizen if citizen exists" in {
-//
-//    when(citizenService.getCitizen(ArgumentMatchers.eq(CitizenId("1234"))))
-//      .thenReturn(
-//        citizenInTheFuture
-//      )
-//
-//    Get("/citizen/1234") ~> allRoutes ~> check {
-//      status shouldEqual StatusCodes.OK
-//      responseAs[Citizen].citizenId.value should be("1234")
-//    }
-//  }
-//
-//
-//  it should "return a 404 if citizen doesn't exist" in {
-//    when(citizenService.getCitizen(any(classOf[CitizenId])))
-//      .thenReturn(Future.successful(None))
-//
-//    Get("/citizen/1234") ~> allRoutes ~> check {
-//      status shouldEqual StatusCodes.NotFound
-//    }
-//
-//  }
-//
-//  "register citizen" should "fail with a status code 400 if date is invalid" in {
-//
-//    Post("/citizen",
-//      HttpEntity(ContentTypes.`application/json`,
-//        """
-//          |{
-//          |  "email": "youppy@yopmail.com",
-//          |  "dateOfBirth": "something difference from a date",
-//          |  "firstName": "aaaa",
-//          |  "lastName": "bbbb"
-//          |}
-//        """.stripMargin)) ~> allRoutes ~> check {
-//      status shouldEqual StatusCodes.BadRequest
-//    }
-//
-//  }
-//
-//  it should "succeed if everything is valid" in {
-//
-//    when(citizenService.register(any(classOf[String]), any(classOf[LocalDate]), any(classOf[String]), any(classOf[String])))
-//      .thenReturn(citizenInTheFuture)
-//
-//    Post("/citizen",
-//      HttpEntity(ContentTypes.`application/json`,
-//        """
-//          |{
-//          |  "email": "youppy@yopmail.com",
-//          |  "dateOfBirth": "1970-01-01",
-//          |  "firstName": "aaaa",
-//          |  "lastName": "bbbb"
-//          |}
-//        """.stripMargin)) ~> allRoutes ~> check {
-//      status shouldEqual StatusCodes.OK
-//    }
-//
-//  }
-//
-//}
-=======
 package org.make.api.citizen
 
 import java.time.{LocalDate, ZonedDateTime}
@@ -251,5 +146,4 @@
 
   }
 
-}
->>>>>>> 40784f23
+}