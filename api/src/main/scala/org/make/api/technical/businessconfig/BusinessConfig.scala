package org.make.api.technical.businessconfig

import org.make.core.reference.{Tag, Theme}

sealed trait BusinessConfig {
  val proposalMinLength: Int
  val proposalMaxLength: Int
  val themes: Seq[Theme]
  //TODO: have a consistent operation model & configuration
  val tagsVFF: Seq[Tag]
}

case class BackofficeConfiguration(override val proposalMinLength: Int,
                                   override val proposalMaxLength: Int,
                                   override val themes: Seq[Theme],
                                   override val tagsVFF: Seq[Tag],
                                   nVotesTriggerConnexion: Int,
                                   nPendingProposalsTriggerEmailModerator: Int,
                                   minProposalsPerSequence: Int,
                                   maxProposalsPerSequence: Int,
                                   reasonsForRefusal: Seq[String])
    extends BusinessConfig

case class FrontConfiguration(override val proposalMinLength: Int,
                              override val proposalMaxLength: Int,
                              override val themes: Seq[Theme],
                              override val tagsVFF: Seq[Tag],
                              newVisitorCookieDefinition: String)
    extends BusinessConfig

object BusinessConfig {
  val defaultProposalMinLength: Int = 12
  val defaultProposalMaxLength: Int = 140
  val themes: Seq[Theme] = Seq.empty
  val tagsVFF: Seq[Tag] = Seq(
    Tag("signalement"),
    Tag("police & justice"),
    Tag("éducation & sensibilisation"),
    Tag("image des femmes"),
    Tag("indépendance financière"),
    Tag("soutien psychologique"),
    Tag("hébergement"),
    Tag("transports"),
    Tag("monde du travail"),
    Tag("monde medical"),
    Tag("agissements sexistes"),
<<<<<<< HEAD
=======
    Tag("violences sexuelles"),
>>>>>>> ca390051
    Tag("harcèlement"),
    Tag("agressions physiques"),
    Tag("violences sexuelles"),
    Tag("violences conjugales"),
    Tag("traditions néfastes & mutilations"),
    Tag("action publique"),
    Tag("prévention"),
    Tag("protection"),
<<<<<<< HEAD
    Tag("réponses")
=======
    Tag("réponses"),
    Tag("agression"),
    Tag("monde médical")
>>>>>>> ca390051
  )
}

object FrontConfiguration {
  val defaultNewVisitorCookieDefinition: String = "New user"

  def default(proposalMinLength: Int = BusinessConfig.defaultProposalMinLength,
              proposalMaxLength: Int = BusinessConfig.defaultProposalMaxLength,
              themes: Seq[Theme] = BusinessConfig.themes,
              tagsVFF: Seq[Tag] = BusinessConfig.tagsVFF,
              newVisitorCookieDefinition: String = defaultNewVisitorCookieDefinition): FrontConfiguration =
    FrontConfiguration(
      proposalMinLength = proposalMinLength,
      proposalMaxLength = proposalMaxLength,
      themes = themes,
      tagsVFF = tagsVFF,
      newVisitorCookieDefinition = newVisitorCookieDefinition
    )
}

object BackofficeConfiguration {
  val defaultNumberVotesTriggerConnexion: Int = 5
  val defaultNumberPendingProposalsTriggerEmailModerator: Int = 50
  val defaultMinProposalsPerSequence: Int = 3
  val defaultMaxProposalsPerSequence: Int = 12
  val defaultProposalVotesThreshold: Int = 100
  //TODO: redefine it with team product
  val defaultReasonsForRefusal: Seq[String] =
    Seq("Incomprehensible", "Off-topic", "Partisan", "Legal", "Advertising", "MultipleIdeas", "Other")

  def default(proposalMinLength: Int = BusinessConfig.defaultProposalMinLength,
              proposalMaxLength: Int = BusinessConfig.defaultProposalMaxLength,
              themes: Seq[Theme] = BusinessConfig.themes,
              tagsVFF: Seq[Tag] = BusinessConfig.tagsVFF,
              nVotesTriggerConnexion: Int = defaultNumberVotesTriggerConnexion,
              nPendingProposalsTriggerEmailModerator: Int = defaultNumberPendingProposalsTriggerEmailModerator,
              minProposalsPerSequence: Int = defaultMinProposalsPerSequence,
              maxProposalsPerSequence: Int = defaultMaxProposalsPerSequence,
              reasonsForRefusal: Seq[String] = defaultReasonsForRefusal): BackofficeConfiguration =
    BackofficeConfiguration(
      proposalMinLength = proposalMinLength,
      proposalMaxLength = proposalMaxLength,
      themes = themes,
      tagsVFF = tagsVFF,
      reasonsForRefusal = reasonsForRefusal,
      nVotesTriggerConnexion = nVotesTriggerConnexion,
      nPendingProposalsTriggerEmailModerator = nPendingProposalsTriggerEmailModerator,
      minProposalsPerSequence = minProposalsPerSequence,
      maxProposalsPerSequence = maxProposalsPerSequence
    )
}<|MERGE_RESOLUTION|>--- conflicted
+++ resolved
@@ -44,10 +44,7 @@
     Tag("monde du travail"),
     Tag("monde medical"),
     Tag("agissements sexistes"),
-<<<<<<< HEAD
-=======
     Tag("violences sexuelles"),
->>>>>>> ca390051
     Tag("harcèlement"),
     Tag("agressions physiques"),
     Tag("violences sexuelles"),
@@ -56,13 +53,9 @@
     Tag("action publique"),
     Tag("prévention"),
     Tag("protection"),
-<<<<<<< HEAD
-    Tag("réponses")
-=======
     Tag("réponses"),
     Tag("agression"),
     Tag("monde médical")
->>>>>>> ca390051
   )
 }
 
