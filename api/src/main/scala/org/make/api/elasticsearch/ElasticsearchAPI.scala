package org.make.api.elasticsearch

import java.time.ZonedDateTime
import java.util.UUID

import akka.Done
import akka.actor.Actor
import com.sksamuel.elastic4s.circe._
import com.sksamuel.elastic4s.http.ElasticDsl._
import com.sksamuel.elastic4s.http.HttpClient
import com.sksamuel.elastic4s.{ElasticsearchClientUri, IndexAndType}
import com.typesafe.scalalogging.StrictLogging
import io.circe.generic.auto._
import io.circe.{Decoder, Encoder, Json}
import org.elasticsearch.action.support.WriteRequest.RefreshPolicy
import org.make.core.proposition.PropositionId

import scala.concurrent.ExecutionContext.Implicits.global
import scala.concurrent.Future

trait CustomFormatters {
  implicit val zonedDateTimeDecoder: Decoder[ZonedDateTime] = Decoder.decodeString.map(ZonedDateTime.parse)
  implicit val zonedDateTimeEncoder: Encoder[ZonedDateTime] = (a: ZonedDateTime) => Json.fromString(a.toString)

  implicit val uuidDecoder: Decoder[UUID] = Decoder.decodeString.map(UUID.fromString)
  implicit val uuidEncoder: Encoder[UUID] = (a: UUID) => Json.fromString(a.toString)
}


<<<<<<< HEAD
class ElasticsearchAPI extends Actor with CustomFormatters with StrictLogging with ElasticsearchConfigurationExtension {
  val client = HttpClient(ElasticsearchClientUri(elasticsearchConfiguration.host, elasticsearchConfiguration.port))
=======
class ElasticsearchAPI(host: String, port: Int) extends CustomFormatters with StrictLogging {
  val client = HttpClient(ElasticsearchClientUri(host, port))
>>>>>>> b3282e1a

  val propositionIndex: IndexAndType = "propositions" / "proposition"
  def getPropositionById(propositionId: PropositionId): Future[Option[PropositionElasticsearch]] = {
    client execute {
      get(id = propositionId.value).from(propositionIndex)
    } flatMap { response =>
      logger.debug("Received response from Elasticsearch: " + response.toString)
<<<<<<< HEAD
      Future.successful(PropositionElasticsearch.shape
        .applyOrElse[AnyRef, Option[PropositionElasticsearch]](response, _ => None))
=======
      implicit val api: ElasticsearchAPI = this
      PropositionElasticsearch.shape
        .applyOrElse[AnyRef, Future[Option[PropositionElasticsearch]]](response, _ => Future.successful(None))
>>>>>>> b3282e1a
    }
  }

  def save(record: PropositionElasticsearch): Future[Done] = {
    logger.info(s"Saving in Elasticsearch: $record")
    client.execute {
      indexInto(propositionIndex) doc record refresh RefreshPolicy.IMMEDIATE id record.id.toString
    } map { _ => Done }
  }

  def updateProposition(record: PropositionElasticsearch): Future[Done] = {
    logger.info(s"Updating in Elasticsearch: $record")
    client.execute {
      update(id = record.id.toString) in propositionIndex doc record refresh RefreshPolicy.IMMEDIATE
    } map { _ => Done }
  }
<<<<<<< HEAD

  override def receive: Receive = ???
}

object ElasticsearchAPI {
  val api = new ElasticsearchAPI
=======
>>>>>>> b3282e1a
}<|MERGE_RESOLUTION|>--- conflicted
+++ resolved
@@ -4,7 +4,6 @@
 import java.util.UUID
 
 import akka.Done
-import akka.actor.Actor
 import com.sksamuel.elastic4s.circe._
 import com.sksamuel.elastic4s.http.ElasticDsl._
 import com.sksamuel.elastic4s.http.HttpClient
@@ -27,13 +26,8 @@
 }
 
 
-<<<<<<< HEAD
-class ElasticsearchAPI extends Actor with CustomFormatters with StrictLogging with ElasticsearchConfigurationExtension {
-  val client = HttpClient(ElasticsearchClientUri(elasticsearchConfiguration.host, elasticsearchConfiguration.port))
-=======
 class ElasticsearchAPI(host: String, port: Int) extends CustomFormatters with StrictLogging {
   val client = HttpClient(ElasticsearchClientUri(host, port))
->>>>>>> b3282e1a
 
   val propositionIndex: IndexAndType = "propositions" / "proposition"
   def getPropositionById(propositionId: PropositionId): Future[Option[PropositionElasticsearch]] = {
@@ -41,14 +35,8 @@
       get(id = propositionId.value).from(propositionIndex)
     } flatMap { response =>
       logger.debug("Received response from Elasticsearch: " + response.toString)
-<<<<<<< HEAD
       Future.successful(PropositionElasticsearch.shape
         .applyOrElse[AnyRef, Option[PropositionElasticsearch]](response, _ => None))
-=======
-      implicit val api: ElasticsearchAPI = this
-      PropositionElasticsearch.shape
-        .applyOrElse[AnyRef, Future[Option[PropositionElasticsearch]]](response, _ => Future.successful(None))
->>>>>>> b3282e1a
     }
   }
 
@@ -65,13 +53,4 @@
       update(id = record.id.toString) in propositionIndex doc record refresh RefreshPolicy.IMMEDIATE
     } map { _ => Done }
   }
-<<<<<<< HEAD
-
-  override def receive: Receive = ???
-}
-
-object ElasticsearchAPI {
-  val api = new ElasticsearchAPI
-=======
->>>>>>> b3282e1a
 }