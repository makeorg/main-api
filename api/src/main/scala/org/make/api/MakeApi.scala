--- conflicted
+++ resolved
@@ -143,12 +143,7 @@
     case Failure(e) => logger.warn("Failure in stream", e)
   }
 
-<<<<<<< HEAD
-  if (settings.sendtestData) {
-    Thread.sleep(3000)
-=======
   if (settings.sendTestData) {
->>>>>>> b3282e1a
     logger.debug("Proposing...")
     propositionService.propose(idGenerator.nextCitizenId(),ZonedDateTime.now, "Il faut que la demo soit fonctionnelle.")
     val propId: PropositionId = Await.result(propositionService
